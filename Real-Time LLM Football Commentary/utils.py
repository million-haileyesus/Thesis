--- conflicted
+++ resolved
@@ -327,11 +327,7 @@
             player_acc_mapping[entity] = scaler_acc.transform(player_acc_mapping[entity].values.reshape(-1, 1)).flatten()
     
     # Add columns to dataframe in the desired order: velocity, acceleration, direction
-<<<<<<< HEAD
-    for entity in player_vel_mapping.keys():  # Sort to ensure consistent order
-=======
-    for entity in sorted(player_vel_mapping.keys()):  # Sort to ensure consistent order
->>>>>>> 69a06669
+    for entity in player_vel_mapping.keys():
         temp_data[f"{entity}_velocity"] = player_vel_mapping[entity]
         temp_data[f"{entity}_acceleration"] = player_acc_mapping[entity]
         temp_data[f"{entity}_direction_sin"] = player_sin_mapping[entity]
